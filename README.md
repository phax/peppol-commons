# Introduction

This project contains different libraries that are commonly used in the PEPPOL area:
  * [`peppol-id`](#peppol-id) - the ID data structures (since v7.0.0)
  * [`peppol-commons`](#peppol-commons) - the most basic data structures for use with PEPPOL and BDXR
  * [`peppol-testfiles`](#peppol-testfiles) - a set of UBL and SBDH test files
  * [`peppol-sbdh`](#peppol-sbdh) - PEPPOL specific SBDH handling
  * [`peppol-sml-client`](#peppol-sml-client) - the PEPPOL SML client
  * [`peppol-smp-client`](#peppol-smp-client) - the PEPPOL SMP and BDXR SMP client
  
These project are used implicitly by the following projects:
  * [phoss-directory](https://github.com/phax/phoss-directory/) - the phoss Directory for PEPPOL and TOOP
  * [phoss-smp](https://github.com/phax/phoss-smp/) - the phoss SMP server with a management GUI
  * [as2-peppol-client](https://github.com/phax/as2-peppol-client/) - the AP client library
  * [as2-peppol-server](https://github.com/phax/as2-peppol-server/) - the AP server stub
  
And some legacy PEPPOL projects:
  * [peppol-lime](https://github.com/phax/peppol-lime/) - the LIME server with AS2 support

## Licensing

**Note:** the sub-projects use different licenses (for historic reasons)!

Since (and including) version 6 the sub-projects `peppol-id`, `peppol-commons`, `peppol-sml-client` and `peppol-smp-client` are licensed under the MPL 2.0.
Before version 6 these 3 sub-projects were licensed under EUPL 1.1 or the MPL 1.1.
The sub-projects `peppol-sbdh` and `peppol-testfiles` are licensed under the Apache 2.0 license (no change in v6).

# News and noteworthy

* v7.0.3 - work in progress
    * Started adding support for Code Lists v6 (for preview purposes only)
    * Removed the explicit certificate from directory.peppol.eu because it is renewed too often (see issue [#31](https://github.com/phax/peppol-commons/issues/31))
    * Added new class `PeppolCertificateHelper`
<<<<<<< HEAD
    * Added X509 certificates as constants in `PeppolKeyStoreHelper`
=======
    * Added possibility to customize the User Agent of SMP clients
>>>>>>> 399f990c
* v7.0.2 - 2019-08-16
    * Using more base types in certain APIs for better interoperability (binary incompatible change)
    * Updated to PEPPOL Code List v5
* v7.0.1 - 2019-06-25
    * Fixed a naming issues for predefined identifier 0195
* v7.0.0 - 2019-06-10
    * Started to rework identifier class hierarchies, interfaces and package assignments - the result is incompatible to the 6.x version
    * Started integrating OASIS BDXR SMP v2 CSD01 identifiers into the existing structure
    * Renamed `EsensURLProvider` to `BDXLURLProvider`
    * Using the OASIS BDXR SMP generated code from `ph-xsds-bdxr-smp1` instead of including it manually
    * Updated to ph-xsds-* 2.2.3
    * Enabled XSD validation in JAXB marshallers by default
    * `SMPClient` and `BDXRClient` throw an Exception if the writable REST API parameters don't follow the XSD
    * Added new class `BDXR2ClientReadOnly` as SMP client for OASIS BDXR SMP v2 (WS 06) specification
    * Added new subprobject `peppol-id` that moved all the `com.helger.peppol.identifier` packages to `com.helger.peppolid` 
* v6.2.5 - 2019-05-07
    * Fixed Java 12 compatibility
* v6.2.4 - 2019-05-05
    * SMPClient got the possibility to configure "non-proxy hosts" using the configuration file setting `http.nonProxyHosts`
    * Update the Directory trust store to contain the new server certificates for `directory.peppol.eu` and `test-directory.peppol.eu`
    * Added support for the new SMP transport profile `busdox-transport-as2-ver2p0` (PEPPOL AS2 profile v2)
    * PEPPOL SBDH now supports reading UBL 2.2
    * Added support for new SBDH text and binary payloads as specified in PEPPOL Business Message Envelope v1.2
* v6.2.3 - 2019-01-18
    * Updated to PEPPOL code lists version 4
* v6.2.2 - 2018-11-30
    * Made process identifier scheme optional when using `SimpleIdentifierFactory`
* v6.2.1 - 2018-11-22
    * Updated to ph-commons 9.2.0
    * Added a special truststore to access directory.peppol.eu and added this to the complete truststore as well
* v6.2.0 - 2018-10-24
    * Added SMP transport profile "PEPPOL AS4 v2"
    * Removed all deprecated methods
    * Converted a runtime exception to a checked exception in `IPeppolURLProvider.getDNSNameOfParticipant`. The new exception class is called `PeppolDNSResolutionException`.
    * Added new class `SMPClientBadResponseException`
    * Optional SMP data structure XSD validation can be now enabled (see `AbstractSMPMarshaller.setValidationEnabled` and `AbstractBDXRMarshaller.setValidationEnabled`). By default it is disabled for backwards compatibility.
* v6.1.4 - 2018-10-17
    * Updated to final code list V3
    * The files `PeppolDocumentTypeIdentifier.*` got new attribute names (`name` &rarr; `profilecode`, `doctypeid` &rarr; `id`, added `scheme`)
    * The files `PeppolProcessIdentifier.*` got new attribute names (`name` &rarr; `profilecode`, `bisid` is now optional, added `scheme`)
    * Automatically created `EPredefinedTransportProfileIdentifier` plus GC and XML for the transport profile list
* v6.1.3 - 2018-09-26
    * Requires ph-commons 9.1.3
    * Updated to PEPPOL codelists v3 snapshots
    * Added support for PEPPOL Envelope (SBDH) specification v1.1 from https://github.com/OpenPEPPOL/documentation/blob/master/TransportInfrastructure/ICT-Transport-OpenPEPPOL-Envelope_Specification-11_2018-08-31.pdf
* v6.1.2 - 2018-05-15
    * Really fixed OSGI ServiceProvider configuration
    * Added interface `IBDXLURLProvider`
    * Updated the BDMSL service to the latest version 
* v6.1.1 - 2018-05-14
    * Fixed OSGI ServiceProvider configuration
    * Updated to ph-commons 9.1.0
* v6.1.0 - 2018-05-04 (#StarWarsDay release)
    * Reworked internal PEPPOL document type identifier representation (API incompatibility; deleted `OpenPeppolDocumentTypeIdentifierParts`)
    * The new official PEPPOL code lists were integrated. Therefore `EPredefinedIdentifierIssuingAgency` was replaced with `EPredefinedParticipantIdentifierScheme` and `IdentifierIssuingAgencyManager` was renamed to `ParticipantIdentifierSchemeManager`
    * The document types were removed from the predefined process identifiers
    * The shortcut constants of the predefined process identifiers were slightly changed (the final "0" was removed, so `BIS1A_V20` is now `BIS1A_V2`) 
* v6.0.4 - 2018-04-13
    * Added SSL certificates of SML into default truststore (`truststore/complete-truststore.jks`)
    * Replaced truststore SHA-1 files with SHA-256 checksum files
* v6.0.3 - 2018-04-11
    * Codelist updated (added Estonian Company Code and Billing BIS v3)
* v6.0.2 - 2018-03-06
    * Added support for SHA256 and SHA512 in `TrustStoreBasedX509KeySelector` for BDXR
    * Fixed error in `BDXRClientReadOnly` certificate parsing
* v6.0.1 - 2018-02-13
    * Removed unused dependency to BouncyCastle
    * Added the new OpenPEPPOL root PKI v3 - valid from 2018-2028
    * **Important**: the paths to the preconfigured truststore paths have changed - see below for details 
* v6.0.0 - 2018-01-05
    * Updated to ph-commons 9.0.0
    * SMP client can now handle responses with BOM
    * Removed legacy project `peppol-sml-client-swing` again
    * Added PEPPOL AS4 transport protocol ID
    * All sub-projects previously licensed under EUPL 1.1 or MPL 1.1 (`peppol-commons`, `peppol-smp-client` and `peppol-sml-client`) are now licensed under MPL 2.0
* v5.2.7 - 2017-07-21
    * Unified identifier handling concerning `""` and `null`
* v5.2.6 - 2017-05-30
    * Added possibility to deprecate transport profiles
* v5.2.5 - 2017-05-25
    * Binds to ph-web 8.8.0
    * Added possibility to define SMP client proxy credentials(see issue [#13](https://github.com/phax/peppol-commons/issues/13))
    * Added legacy project `peppol-sml-client-swing` due to request
* v5.2.4 - 2017-01-09
    * Binds to ph-commons 8.6.0
    * Updated to dnsjava 2.1.8
    * Added possibility to define usage of proxy system properties via configuration file (see issue [#9](https://github.com/phax/peppol-commons/issues/9))
* v5.2.3 - 2016-12-28
    * Updated to BouncyCastle 1.56
    * Binds to ph-web 8.7.1
    * SMPClient and BDXRClient extended with writing API to create redirects
* v5.2.2 - 2016-12-16
    * Added possibility to support more proxy settings via system properties (see issue [#9](https://github.com/phax/peppol-commons/issues/9))
* v5.2.1 - 2016-11-21
    * Added possibility to disable SMP/BDXR client certificate check (see issue [#8](https://github.com/phax/peppol-commons/issues/8))
* v5.2.0 - 2016-10-25
    * Reworked identifier API to improve case sensitivity handling (based on identifier scheme). The rules per identifier factory:
    * BDXR: identifiers based on participant identifier scheme `iso6523-actorid-upis`, document type identifier scheme `bdx-docid-qns` or process identifier scheme `bdx-procid-transport` are treated case **in**sensitive
    * PEPPOL: identifiers based on participant identifier scheme `iso6523-actorid-upis` are treated case **in**sensitive
    * simple: all identifiers are handled case sensitive.
* v5.1.5 - 2016-10-17
    * Improved BDXR extension API
* v5.1.4 - 2016-10-12
    * Added missing U-NAPTR resolution in EsensURLProvider - thanks to @jerouris for pointing that out
* v5.1.3 - 2016-09-15
    * Changed PEPPOL identifier codelist to 1.2.1, because 1.2.2 was based on a misunderstanding
* v5.1.2 - 2016-09-09
    * Updated to ph-commons 8.5.x
    * Updated PEPPOL identifier codelist to 1.2.2
* v5.1.1 - 2016-08-21
    * Updated to ph-commons 8.4.x
    * Improved identifier handling for BDXR 
* v5.1.0 - 2016-08-01
* v5.0.1 - 2016-07-26
* v5.0.0 - 2016-07-12
    * JDK 8 is now required
    * Please check the separate [Update to version 5](UpdateV5.md) page.
* v4.3.5 - 2016-02-26
    * Made the SMP query API more flexible so that e.g. the PEPPOL Directory BusinessCards can easily be queried; made the SMP Client more configurable.
* v4.3.4 - 2016-01-26
    * Reduced the maximum migration key length from 100 to 24 (new SMK 3 requirement) and adopted the API to use String instead of UUID
* v4.3.3 - 2015-12-11
    * Improved the support for BDXR SMP stuff
* v4.3.2 - 2015-11-26
    * Improved the support for custom SMP transport profiles
    * Updated the BDMSL additional services WSDL to the latest 3.1.0 version
* v4.3.1 - 2015-10-30
    * Added new BDMSL client to access the new "/cipaservice" in a convenient way (class `BDMSLClient` in project `peppol-sml-client`)
    * Loosened the regular expression for participant identifier schemes
    * Added a new SML participant delete method with SMP ID to work around an SMK 3.0.0 problem 
* v4.3.0 - 2015-10-29
    * Added support for CIPA BDMSL 3.0 with the wsse:Security header
    * Added BDXR SMP client
    * Integrated the BDXR SMP classes into peppol-commons
    * Updated the BDMSL Service WSDL corresponding to the CIPA 3.0.0 release

## peppol-id

Java library with shared IDs.
First created in version 7.0.0.

Make sure to run `mvn generate-sources` before using it in the IDE.
The additional code is created in `target/generated-sources/xjc`. 

This project is licensed under the MPL 2.0 license.

## peppol-commons

Java library with shared PEPPOL components. It contains the basic algorithms. Since v7 this depends on the `peppol-id` submodule.

Make sure to run `mvn generate-sources` before using it in the IDE.
The additional code is created in `target/generated-sources/xjc`. 

This is based on the cipa-commons-busdox and cipa-peppol-types project version 2.2.3 but without the support for the START protocol.

This project is licensed under the MPL 2.0 license.

### Truststore path change in v6.0.1

Old path names (up to and including v6.0.0):
* truststore/global-truststore.jks (production only PKI v2)
* truststore/pilot-truststore.jks (pilot only PKI v2)
* truststore/complete-truststore.jks (production + pilot PKI v2)

New path names (starting from v6.0.1):
* truststore/2010/prod-truststore.jks (production only PKI v2)
* truststore/2010/pilot-truststore.jks (pilot only PKI v2)
* truststore/2018/prod-truststore.jks (production only PKI v3)
* truststore/2018/pilot-truststore.jks (pilot only PKI v3)
* truststore/complete-truststore.jks (production + pilot PKI v2 + v3)

## peppol-sbdh

Simple SBDH handler for the use with PEPPOL.
It offers the possibility to extract all meta data from an SBDH document as well as 
set all meta data to an SBDH document.

Make sure to run `mvn generate-sources` before using it in the IDE.
The additional code is created in `target/generated-sources/xjc`. 

This projects implements the "Envelope specification" as listed on
http://www.peppol.eu/ressource-library/technical-specifications/transport-infrastructure/infrastructure-resources.
The detail document this project refers to can be found at
https://joinup.ec.europa.eu/svn/peppol/TransportInfrastructure/ICT-Transport-OpenPEPPOL-Envelope_Specification-100_2014-01-15.pdf

An example on how to use this project can be found in my **[as2-peppol-servlet](https://github.com/phax/as2-peppol-servlet)** project which provides a servlet to receive incoming PEPPOL AS2 messages. Alternatively you may have a look at my **[as2-peppol-client](https://github.com/phax/as2-peppol-client)** project which is used to send PEPPOL AS2 messages.

This project is licensed under the Apache 2 License.

## peppol-testfiles

A Java library with a lot of UBL and SBDH test files suitable for different scenarios.  

SimpleInvoicing test files are used from https://github.com/SimplerInvoicing/testset

This project is licensed under the Apache 2 License.

## peppol-sml-client

This project contains the SML client library used by the SMP's to interact with the SML.
It is based on cipa-sml-client-library 2.2.3.
This library is usually only used within SMP servers, to communicate the changes to the central SML.

Make sure to run `mvn generate-sources` before using it in the IDE.
The additional code is created in `target/generated-sources/xjc`. 

This project contains 2 main classes for talking to the PEPPOL SML:
  * `ManageServiceMetadataServiceCaller` which is used to change SMP assignments in the SML. This must be called for a new SMP to register it once at the SML.
  * `ManageParticipantIdentifierServiceCaller` which is used to manage the assignment of participants to SMPs. This must be invoked from the SMP server every time a new participant is registered (or an existing one is modified or deleted).
  
Both classes offer the possibility to set an optional custom `SSLSocketFactory` as well as a custom optional `HostnameVerifier`. The implementation of this is in the base class `AbstractSMLClientCaller`.

This project is used by [peppol-smp-server](https://github.com/phax/peppol-smp-server/) the SMP server with a management GUI and flexible backends.

This project is licensed under the MPL 2.0 license.

## peppol-smp-client

This project holds the SMP client library used by the access points to retrieve service metadata. It is based on cipa-smp-client-library 2.2.3. This project also contains the BDXR SMP client (since version 4.3.0). 
This project uses Apache HTTP client to perform the REST lookups on foreign SMPs. The reason to not use the Jersey 1.x client is an incompatibility with Java 8. This means that this version is compliant with Java 1.6+.

I also provide an OSS [phoss SMP server](https://github.com/phax/peppol-smp-server) with a nice management GUI.

This project is licensed under the MPL 2.0 license.

### Configuration
The SMP client (both PEPPOL and BDXR) uses the file `smp-client.properties` for configuration. The default file resides in the folder `src/main/resources` of this project. You can change the path of the properties file by setting the system property `smp.client.properties.path` (available as of version 4.2.0) to the absolute path of the configuration file (e.g. by specifying `-Dsmp.client.properties.path=/var/www/smpclient.properties` on Java startup). The name of the file does not matter, but if you specify a different properties file please make sure that you also specify an absolute path to the trust store!

It supports the following properties:
  * **`truststore.type`** (since v6.0.0): the type of key store to be used. Possible values are `JKS` and `PKCS12`. Defaults to `JKS` (which was the implicit default prior to v6).
  * **`truststore.path`** (name before v6: **`truststore.location`**): the location of the PEPPOL trust store (of the specified type) to be used. If this property is not defined, the value defaults to `truststore/complete-truststore.jks`. By default the SMP client supports the following built-in trust stores (in library [peppol-commons](https://github.com/phax/peppol-commons)):
    * `truststore/complete-truststore.jks` - contains the trust certificates for production and pilot (root, AP, SMP, STS)
    * `truststore/global-truststore.jks` - contains the trust certificates for production only (root, AP, SMP, STS)
    * `truststore/pilot-truststore.jks` - contains the trust certificates for pilot only (root, AP, SMP, STS)
  * **`truststore.password`**: the password to access the trust store. By default the password `peppol` is used. This password is valid for all built-in trust stores mentioned above.
  * **`http.proxyHost`**: the host name or IP address to be used as a HTTP proxy for **all** hosts. If you need proxy exemptions than the `http.useSystemProperties` is the configuration item of choice.
  * **`http.proxyPort`**: the port of the HTTP proxy. The port must be specified and has no default value! If you need proxy exemptions than the `http.useSystemProperties` is the configuration item of choice.
  * **`http.proxyUsername`** (since v5.2.5): the username for the HTTP proxy. This property takes only effect if proxy host and proxy port are defined. 
  * **`http.proxyPassword`** (since v5.2.5): the password for the HTTP proxy. This property takes only effect if proxy host, proxy port and proxy username are defined. 
  * **`http.useSystemProperties`** (since v5.2.4): if `true` the system properties (=JVM properties) for HTTP configuration are used for setting up the connection. This implies that the properties `http.proxyHost`, `http.proxyPort`, `http.proxyUsername` and `http.proxyPassword` are ineffective! The default value is `false`.
  
### Specifying a proxy server
A proxy server can be specified in two ways:
  * A single proxy server for **all** hosts - no exemptions. This can be specified in the configuration file for all `SMPClient` instances or per `SMPClient` instance (same for BDXR client - for all clients based on `AbstractGenericSMPClient`).
  * A more complex setup based on the JVM system properties (based on https://docs.oracle.com/javase/8/docs/api/java/net/doc-files/net-properties.html). This can also be specified in the configuration file to enable the usage for all `SMPClient` instances or on a per-instance basis.

**Specify a global proxy server**
The SMP client supports a proxy server. By default the proxy specified in the configuration file (see above) is used (since version 4.3.0).

Alternatively call the method `setProxy (org.apache.http.HttpHost)` on an `SMPClient` or `SMPClientReadOnly`. This means you can specify the proxy on a per-call basis.
Proxy authentication is available since v5.2.5 by invoking `setProxyCredentials (org.apache.http.auth.Credentials)` on the SMP or BDXR client.

**Using the JVM system properties**
Since v5.2.2 the method `SMPClient.setUseProxySystemProperties (true)` can be used to enable the usage of the default system properties for HTTP connections (see the section on the configuration file for details). Since v5.2.4 the configuration file property `http.useSystemProperties` can be used to achieve the same without code changes. By enabling the usage of the system properties, the manually set proxy is ignored; if a proxy is manually set after this setting, it disables the usage of the system properties again.
Note: this of course works for both SMP and BDXR client.

Supported system properties are (based on Apache HTTPClient):
  * `ssl.TrustManagerFactory.algorithm`
  * `javax.net.ssl.trustStoreType`
  * `javax.net.ssl.trustStore`
  * `javax.net.ssl.trustStoreProvider`
  * `javax.net.ssl.trustStorePassword`
  * `ssl.KeyManagerFactory.algorithm`
  * `javax.net.ssl.keyStoreType`
  * `javax.net.ssl.keyStore`
  * `javax.net.ssl.keyStoreProvider`
  * `javax.net.ssl.keyStorePassword`
  * `https.protocols`
  * `https.cipherSuites`
  * `http.proxyHost`
  * `http.proxyPort`
  * `http.nonProxyHosts`
  * `http.keepAlive`
  * `http.maxConnections`
  * `http.agent`
  
### Example usage (V5 and later only)

Get the endpoint URL for a participant using a special document type and process:
```java
    // The PEPPOL participant identifier
    final PeppolParticipantIdentifier aPI_AT_Test = PeppolParticipantIdentifier.createWithDefaultScheme ("9915:test");

    // Create the main SMP client using the production SML
    final SMPClientReadOnly aSMPClient = new SMPClientReadOnly (PeppolURLProvider.INSTANCE,
                                                                aPI_AT_Test,
                                                                ESML.DIGIT_PRODUCTION);
    final String sEndpointAddress = aSMPClient.getEndpointAddress (aPI_AT_Test,
                                                                   EPredefinedDocumentTypeIdentifier.INVOICE_T010_BIS4A_V20,
                                                                   EPredefinedProcessIdentifier.BIS4A_V20,
                                                                   ESMPTransportProfile.TRANSPORT_PROFILE_AS2);
    // Endpoint address should be "https://test.erechnung.gv.at/as2"
    System.out.println ("The Austrian government test AS2 AP that handles invoices in BIS4A V2.0 is located at: " +
                        sEndpointAddress);
```

If you don't need the DNS lookup you can use the URL of the SMP directly (equivalent to the previous example):
```java
    // The PEPPOL participant identifier
    final PeppolParticipantIdentifier aPI_AT_Test = PeppolParticipantIdentifier.createWithDefaultScheme ("9915:test");

    // Create the main SMP client using the production SML
    final SMPClientReadOnly aSMPClient = new SMPClientReadOnly (URLHelper.getAsURI ("http://B-85008b8279e07ab0392da75fa55856a2.iso6523-actorid-upis.edelivery.tech.ec.europa.eu"));
    final String sEndpointAddress = aSMPClient.getEndpointAddress (aPI_AT_Test,
                                                                   EPredefinedDocumentTypeIdentifier.INVOICE_T010_BIS4A_V20,
                                                                   EPredefinedProcessIdentifier.BIS4A_V20,
                                                                   ESMPTransportProfile.TRANSPORT_PROFILE_AS2);

    // Endpoint address should be "https://test.erechnung.gv.at/as2"
    System.out.println ("The Austrian government test AS2 AP that handles invoices in BIS4A V2.0 is located at: " +
                        sEndpointAddress);
```

# Building from source

This project is meant to be build by Maven 3.x.
It requires at least Java 1.8 to be build.
To build simply call `mvn clean install` in the root folder.

When integrating this in your IDE, ensure to run `mvn process-sources` first, so that the automatically generated files are present.
For the subprojects `peppol-id`, `peppol-commons`, `peppol-sbdh` and `peppol-sml-client` add `target/generated-sources/xjc` to your buildpath afterwards.

# Maven usage
Add the following to your pom.xml to use this artifact:

```xml
<dependency>
  <groupId>com.helger</groupId>
  <artifactId>peppol-id</artifactId>
  <version>7.0.2</version>
</dependency>

<dependency>
  <groupId>com.helger</groupId>
  <artifactId>peppol-commons</artifactId>
  <version>7.0.2</version>
</dependency>

<dependency>
  <groupId>com.helger</groupId>
  <artifactId>peppol-testfiles</artifactId>
  <version>7.0.2</version>
</dependency>

<dependency>
  <groupId>com.helger</groupId>
  <artifactId>peppol-sbdh</artifactId>
  <version>7.0.2</version>
</dependency>

<dependency>
  <groupId>com.helger</groupId>
  <artifactId>peppol-sml-client</artifactId>
  <version>7.0.2</version>
</dependency>

<dependency>
  <groupId>com.helger</groupId>
  <artifactId>peppol-smp-client</artifactId>
  <version>7.0.2</version>
</dependency>
```

Alternatively use the following code in your `dependencyManagement` section to use it as a BOM:

```xml
<dependency>
  <groupId>com.helger</groupId>
  <artifactId>peppol-commons-parent-pom</artifactId>
  <version>7.0.2</version>
  <type>pom</type>
  <scope>import</scope>
</dependency>
```

Note: `peppol-bdxr` was integrated in `peppol-commons` as of version 4.3.0.

The binary version of this library can be found on http://repo2.maven.org/maven2/com/helger/ 
They depend on several other libraries so I suggest you are going for the Maven source integration.

# References

* [PEPPOL Policy for the use of identifiers 3.2](https://github.com/OpenPEPPOL/documentation/blob/master/TransportInfrastructure/PEPPOL-EDN-Policy-for-use-of-identifiers-3.2-2019-02-01.pdf)
* [PEPPOL Policy for the use of identifiers 4.0](https://github.com/OpenPEPPOL/documentation/blob/master/TransportInfrastructure/PEPPOL-EDN-Policy-for-use-of-identifiers-4.0-2019-01-28.pdf)
* [PEPPOL Business Message Envelope (SBDH) 1.2](https://github.com/OpenPEPPOL/documentation/blob/master/TransportInfrastructure/PEPPOL-EDN-Business-Message-Envelope-1.2-2019-02-01.pdf)

---

My personal [Coding Styleguide](https://github.com/phax/meta/blob/master/CodingStyleguide.md) |
On Twitter: <a href="https://twitter.com/philiphelger">@philiphelger</a><|MERGE_RESOLUTION|>--- conflicted
+++ resolved
@@ -31,11 +31,8 @@
     * Started adding support for Code Lists v6 (for preview purposes only)
     * Removed the explicit certificate from directory.peppol.eu because it is renewed too often (see issue [#31](https://github.com/phax/peppol-commons/issues/31))
     * Added new class `PeppolCertificateHelper`
-<<<<<<< HEAD
+    * Added possibility to customize the User Agent of SMP clients
     * Added X509 certificates as constants in `PeppolKeyStoreHelper`
-=======
-    * Added possibility to customize the User Agent of SMP clients
->>>>>>> 399f990c
 * v7.0.2 - 2019-08-16
     * Using more base types in certain APIs for better interoperability (binary incompatible change)
     * Updated to PEPPOL Code List v5
